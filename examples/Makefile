--- conflicted
+++ resolved
@@ -24,11 +24,7 @@
 MAKEFLAGS += --no-print-directory
 endif
 
-<<<<<<< HEAD
-all: stm32-h103 mb525 obldc other
-=======
-all: stm32-h103 mb525 other lisa-m
->>>>>>> 586a4740
+all: stm32-h103 mb525 lisa-m obldc other
 
 stm32-h103:
 	@printf "  BUILD   examples/stm32-h103\n"
@@ -62,8 +58,4 @@
 	@printf "  CLEAN   examples/obldc\n"
 	$(Q)$(MAKE) -C obldc clean
 
-<<<<<<< HEAD
-.PHONY: stm32-h103 mb525 other obldc clean
-=======
-.PHONY: stm32-h103 mb525 lisa-m other clean
->>>>>>> 586a4740
+.PHONY: stm32-h103 mb525 lisa-m other obldc clean
