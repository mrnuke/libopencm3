--- conflicted
+++ resolved
@@ -45,13 +45,10 @@
 usb_cdcacm:
 	@printf "  BUILD   examples/stm32-h103/usb_cdcacm\n"
 	$(Q)$(MAKE) -C usb_cdcacm
-<<<<<<< HEAD
-=======
 
 usb_hid:
 	@printf "  BUILD   examples/stm32-h103/usb_hid\n"
 	$(Q)$(MAKE) -C usb_hid
->>>>>>> 586a4740
 
 clean:
 	@printf "  CLEAN   examples/stm32-h103/miniblink\n"
