##
## This file is part of the libopencm3 project.
##
## Copyright (C) 2009 Uwe Hermann <uwe@hermann-uwe.de>
##
## This library is free software: you can redistribute it and/or modify
## it under the terms of the GNU Lesser General Public License as published by
## the Free Software Foundation, either version 3 of the License, or
## (at your option) any later version.
##
## This library is distributed in the hope that it will be useful,
## but WITHOUT ANY WARRANTY; without even the implied warranty of
## MERCHANTABILITY or FITNESS FOR A PARTICULAR PURPOSE.  See the
## GNU Lesser General Public License for more details.
##
## You should have received a copy of the GNU Lesser General Public License
## along with this library.  If not, see <http://www.gnu.org/licenses/>.
##

LIBNAME		= libopencm3_stm32f1

PREFIX		?= arm-none-eabi
#PREFIX		?= arm-elf
CC		= $(PREFIX)-gcc
AR		= $(PREFIX)-ar
CFLAGS		= -Os -g -Wall -Wextra -I../../../include -fno-common \
		  -mcpu=cortex-m3 -mthumb -Wstrict-prototypes \
		  -ffunction-sections -fdata-sections -MD -DSTM32F1
# ARFLAGS	= rcsv
ARFLAGS		= rcs
OBJS		= rcc.o gpio.o usart.o adc.o spi.o flash.o \
		  rtc.o i2c.o dma.o exti.o ethernet.o \
		  usb_f103.o usb.o usb_control.o usb_standard.o can.o \
<<<<<<< HEAD
		  timer.o usb_f107.o desig.o crc.o dac.o iwdg.o pwr.o
=======
		  timer.o usb_f107.o desig.o crc.o usb_fx07_common.o 
>>>>>>> e8ec29e6

VPATH += ../../usb:../:../../cm3

include ../../Makefile.include
<|MERGE_RESOLUTION|>--- conflicted
+++ resolved
@@ -31,11 +31,8 @@
 OBJS		= rcc.o gpio.o usart.o adc.o spi.o flash.o \
 		  rtc.o i2c.o dma.o exti.o ethernet.o \
 		  usb_f103.o usb.o usb_control.o usb_standard.o can.o \
-<<<<<<< HEAD
-		  timer.o usb_f107.o desig.o crc.o dac.o iwdg.o pwr.o
-=======
-		  timer.o usb_f107.o desig.o crc.o usb_fx07_common.o 
->>>>>>> e8ec29e6
+		  timer.o usb_f107.o desig.o crc.o dac.o iwdg.o pwr.o \
+		  usb_fx07_common.o 
 
 VPATH += ../../usb:../:../../cm3
 
